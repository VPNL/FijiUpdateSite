--- conflicted
+++ resolved
@@ -17,13 +17,11 @@
 
         - Creates a new desired folder
 
-<<<<<<< HEAD
+
     makeSoftLink(file2Link,linkPath)
 
         - Creates a softlink for a file
 
-=======
->>>>>>> f49aa8ca
 '''
 
 ########################################################################
@@ -225,7 +223,6 @@
     if not os.path.exists(dir2make):
 
         # Make the folder if it doesn't already exist
-<<<<<<< HEAD
         os.makedirs(dir2make)
 
 ########################################################################
@@ -261,6 +258,3 @@
 
     # Create the softlink
     os.symlink(linkRelPath,linkPath)
-=======
-        os.makedirs(dir2make)
->>>>>>> f49aa8ca
